# frozen_string_literal: true

module Dependabot
  module Config
    # Configuration for a single ecosystem
    class UpdateConfig
      attr_reader :commit_message_options

      module UpdateType
        IGNORE_PATCH = "patch"
        IGNORE_MINOR = "minor"
        IGNORE_MAJOR = "major"
      end

      def initialize(ignore_conditions: nil, commit_message_options: nil)
        @ignore_conditions = ignore_conditions || []
        @commit_message_options = commit_message_options
      end

      def ignored_versions_for(dep)
        @ignore_conditions.
<<<<<<< HEAD
          select { |ic| ic.name == dep.name }. # FIXME: wildcard support
          map { |ic| ic.versions(dep) }.
          flatten
      end

      class IgnoreCondition
        attr_reader :name
        def initialize(name:, versions: nil, update_type: nil)
          @name = name
          @versions = versions || []
          @update_type = update_type
        end

        def versions(dep)
          versions_by_type(dep) + @versions
        end

        private

        def versions_by_type(dep)
          case @update_type
          when UpdateType::IGNORE_PATCH
            [ignore_version(dep.version, 4)]
          when UpdateType::IGNORE_MINOR
            [ignore_version(dep.version, 3)]
          when UpdateType::IGNORE_MAJOR
            [ignore_version(dep.version, 2)]
          else
            []
          end
        end

        def ignore_version(version, precision)
          parts = version.split(".")
          version_parts = parts.fill(0, parts.length...[3, precision].max).
                          first(precision)

          lower_bound = [
            *version_parts.first(precision - 2),
            "a"
          ].join(".")
          upper_bound = [
            *version_parts.first(precision - 2),
            version_parts[precision - 2].to_i + 1
          ].join(".")

          ">= #{lower_bound}, < #{upper_bound}"
=======
          select { |ic| ic.dependency_name == dep.name }. # FIXME: wildcard support
          map(&:versions).
          flatten.
          compact
      end

      class IgnoreCondition
        attr_reader :dependency_name, :versions
        def initialize(dependency_name:, versions:)
          @dependency_name = dependency_name
          @versions = versions
>>>>>>> f0cb9459
        end
      end

      class CommitMessageOptions
        attr_reader :prefix, :prefix_development, :include

        def initialize(prefix:, prefix_development:, include:)
          @prefix = prefix
          @prefix_development = prefix_development
          @include = include
        end

        def include_scope?
          @include == "scope"
        end

        def to_h
          {
            prefix: @prefix,
            prefix_development: @prefix_development,
            include_scope: include_scope?
          }
        end
      end
    end
  end
end<|MERGE_RESOLUTION|>--- conflicted
+++ resolved
@@ -19,16 +19,16 @@
 
       def ignored_versions_for(dep)
         @ignore_conditions.
-<<<<<<< HEAD
-          select { |ic| ic.name == dep.name }. # FIXME: wildcard support
-          map { |ic| ic.versions(dep) }.
-          flatten
+          select { |ic| ic.dependency_name == dep.name }. # FIXME: wildcard support
+          map(&:versions).
+          flatten.
+          compact
       end
 
       class IgnoreCondition
-        attr_reader :name
-        def initialize(name:, versions: nil, update_type: nil)
-          @name = name
+        attr_reader :dependency_name
+        def initialize(dependency_name:, versions: nil, update_type: nil)
+          @dependency_name = dependency_name
           @versions = versions || []
           @update_type = update_type
         end
@@ -67,19 +67,6 @@
           ].join(".")
 
           ">= #{lower_bound}, < #{upper_bound}"
-=======
-          select { |ic| ic.dependency_name == dep.name }. # FIXME: wildcard support
-          map(&:versions).
-          flatten.
-          compact
-      end
-
-      class IgnoreCondition
-        attr_reader :dependency_name, :versions
-        def initialize(dependency_name:, versions:)
-          @dependency_name = dependency_name
-          @versions = versions
->>>>>>> f0cb9459
         end
       end
 
